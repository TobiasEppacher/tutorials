<?xml version="1.0" encoding='UTF-8'?>

<precice-configuration>
   <log>
       <sink filter="%Severity% > debug" format="---[precice] %ColorizedSeverity% %Message%" enabled="true"/>
   </log>
   <solver-interface dimensions="3">
      <data:vector name="Forces0"/>
      <data:vector name="Displacements0"/>

      <mesh name="Calculix_Mesh1">
         <use-data name="Forces0"/>
         <use-data name="Displacements0"/>
      </mesh>

      <mesh name="Calculix_Mesh2">
         <use-data name="Displacements0"/>
         <use-data name="Forces0"/>
      </mesh>

      <participant name="Calculix1">
         <use-mesh name="Calculix_Mesh1" provide="yes"/>
     <use-mesh name="Calculix_Mesh2" from="Calculix2"/>
         <write-data name="Forces0" mesh="Calculix_Mesh1"/>
         <read-data  name="Displacements0"      mesh="Calculix_Mesh1"/>
         <mapping:nearest-neighbor
            direction="write" from="Calculix_Mesh1" to="Calculix_Mesh2"
            constraint="conservative" timing="initial"/>
         <mapping:nearest-neighbor
          direction="read" from="Calculix_Mesh2" to="Calculix_Mesh1"
            constraint="consistent" timing="initial"/>
      </participant>

      <participant name="Calculix2">
         <use-mesh name="Calculix_Mesh2" provide="yes"/>
         <write-data name="Displacements0" mesh="Calculix_Mesh2"/>
         <read-data  name="Forces0"      mesh="Calculix_Mesh2"/>
      </participant>

      <m2n:sockets from="Calculix1" to="Calculix2"  exchange-directory="../" />
      
      <coupling-scheme:parallel-implicit>

<<<<<<< HEAD
           <participants first="Calculix1" second="Calculix2"/>
           <max-timesteps value="50"/>
           <timestep-length value="1e-2"/>
		   <exchange data="Displacements0" mesh="Calculix_Mesh2" from="Calculix2" to="Calculix1" />
           <exchange data="Forces0" mesh="Calculix_Mesh2" from="Calculix1" to="Calculix2"/>
           
<!--           <max-iterations value="50"/>-->
<!--      	   <min-iteration-convergence-measure min-iterations="5" data="Displacements0" mesh="Calculix_Mesh2"/>-->
           <relative-convergence-measure limit="1e-4" data="Displacements0" mesh="Calculix_Mesh2"/>
           <relative-convergence-measure limit="1e-4" data="Forces0" mesh="Calculix_Mesh2"/>
<!--           <extrapolation-order value="2"/>-->

           <acceleration:IQN-ILS>
            <data name="Displacements0" mesh="Calculix_Mesh2"/>
            <data name="Forces0" mesh="Calculix_Mesh2"/>
            <preconditioner type="residual-sum"/>
            <filter type="QR2" limit="1e-3"/>
            <initial-relaxation value="0.1"/>
            <max-used-iterations value="60"/>
            <timesteps-reused value="10"/>
           </acceleration:IQN-ILS>

<!--            <acceleration:aitken>-->
<!--              <data name="Displacements0" mesh="Calculix_Mesh2"/>-->
<!--			  <data name="Forces0" mesh="Calculix_Mesh2"/>-->
<!--              <initial-relaxation value="0.5"/>-->
<!--           </acceleration:aitken> -->
=======
         <participants first="Calculix1" second="Calculix2"/>
         <max-timesteps value="50"/>
         <timestep-length value="1e-2"/>
         <exchange data="Displacements0" mesh="Calculix_Mesh2" from="Calculix2" to="Calculix1" />
         <exchange data="Forces0" mesh="Calculix_Mesh2" from="Calculix1" to="Calculix2"/>
         
         <max-iterations value="50"/>
         <relative-convergence-measure limit="1e-4" data="Displacements0" mesh="Calculix_Mesh2"/>
         <relative-convergence-measure limit="1e-4" data="Forces0" mesh="Calculix_Mesh2"/>

         <post-processing:IQN-ILS>
           <data name="Displacements0" mesh="Calculix_Mesh2"/>
           <data name="Forces0" mesh="Calculix_Mesh2"/>
           <preconditioner type="residual-sum"/>
           <filter type="QR2" limit="1e-3"/>
           <initial-relaxation value="0.1"/>
           <max-used-iterations value="60"/>
           <timesteps-reused value="10"/>
         </post-processing:IQN-ILS>
>>>>>>> 0fdbba20
           
      </coupling-scheme:parallel-implicit>

   </solver-interface>

</precice-configuration><|MERGE_RESOLUTION|>--- conflicted
+++ resolved
@@ -40,21 +40,17 @@
       <m2n:sockets from="Calculix1" to="Calculix2"  exchange-directory="../" />
       
       <coupling-scheme:parallel-implicit>
+         <participants first="Calculix1" second="Calculix2"/>
+         <max-timesteps value="50"/>
+         <timestep-length value="1e-2"/>
+		     <exchange data="Displacements0" mesh="Calculix_Mesh2" from="Calculix2" to="Calculix1" />
+         <exchange data="Forces0" mesh="Calculix_Mesh2" from="Calculix1" to="Calculix2"/>
+         <max-iterations value="50"/>
+<!--      	   <min-iteration-convergence-measure min-iterations="5" data="Displacements0" mesh="Calculix_Mesh2"/>-->
+         <relative-convergence-measure limit="1e-4" data="Displacements0" mesh="Calculix_Mesh2"/>
+         <relative-convergence-measure limit="1e-4" data="Forces0" mesh="Calculix_Mesh2"/>
 
-<<<<<<< HEAD
-           <participants first="Calculix1" second="Calculix2"/>
-           <max-timesteps value="50"/>
-           <timestep-length value="1e-2"/>
-		   <exchange data="Displacements0" mesh="Calculix_Mesh2" from="Calculix2" to="Calculix1" />
-           <exchange data="Forces0" mesh="Calculix_Mesh2" from="Calculix1" to="Calculix2"/>
-           
-<!--           <max-iterations value="50"/>-->
-<!--      	   <min-iteration-convergence-measure min-iterations="5" data="Displacements0" mesh="Calculix_Mesh2"/>-->
-           <relative-convergence-measure limit="1e-4" data="Displacements0" mesh="Calculix_Mesh2"/>
-           <relative-convergence-measure limit="1e-4" data="Forces0" mesh="Calculix_Mesh2"/>
-<!--           <extrapolation-order value="2"/>-->
-
-           <acceleration:IQN-ILS>
+         <acceleration:IQN-ILS>
             <data name="Displacements0" mesh="Calculix_Mesh2"/>
             <data name="Forces0" mesh="Calculix_Mesh2"/>
             <preconditioner type="residual-sum"/>
@@ -62,35 +58,8 @@
             <initial-relaxation value="0.1"/>
             <max-used-iterations value="60"/>
             <timesteps-reused value="10"/>
-           </acceleration:IQN-ILS>
+         </acceleration:IQN-ILS>
 
-<!--            <acceleration:aitken>-->
-<!--              <data name="Displacements0" mesh="Calculix_Mesh2"/>-->
-<!--			  <data name="Forces0" mesh="Calculix_Mesh2"/>-->
-<!--              <initial-relaxation value="0.5"/>-->
-<!--           </acceleration:aitken> -->
-=======
-         <participants first="Calculix1" second="Calculix2"/>
-         <max-timesteps value="50"/>
-         <timestep-length value="1e-2"/>
-         <exchange data="Displacements0" mesh="Calculix_Mesh2" from="Calculix2" to="Calculix1" />
-         <exchange data="Forces0" mesh="Calculix_Mesh2" from="Calculix1" to="Calculix2"/>
-         
-         <max-iterations value="50"/>
-         <relative-convergence-measure limit="1e-4" data="Displacements0" mesh="Calculix_Mesh2"/>
-         <relative-convergence-measure limit="1e-4" data="Forces0" mesh="Calculix_Mesh2"/>
-
-         <post-processing:IQN-ILS>
-           <data name="Displacements0" mesh="Calculix_Mesh2"/>
-           <data name="Forces0" mesh="Calculix_Mesh2"/>
-           <preconditioner type="residual-sum"/>
-           <filter type="QR2" limit="1e-3"/>
-           <initial-relaxation value="0.1"/>
-           <max-used-iterations value="60"/>
-           <timesteps-reused value="10"/>
-         </post-processing:IQN-ILS>
->>>>>>> 0fdbba20
-           
       </coupling-scheme:parallel-implicit>
 
    </solver-interface>
