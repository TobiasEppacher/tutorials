--- conflicted
+++ resolved
@@ -5,13 +5,9 @@
 summary: This tutorial describes how to run a structure-structure interaction simulation with CalculiX running on both sides.
 ---
 
-<<<<<<< HEAD
-{% include note.html content="Get the [case files of this tutorial](https://github.com/precice/tutorials/tree/master/partitioned-elastic-beam). Read how in the [tutorials introduction](https://precice.org/tutorials.html)." %}
-=======
 {% note %}
 Get the [case files of this tutorial](https://github.com/precice/tutorials/tree/master/partitioned-elastic-beam). Read how in the [tutorials introduction](https://www.precice.org/tutorials.html).
 {% endnote %}
->>>>>>> b99dfba0
 
 ## Setup
 
@@ -21,7 +17,7 @@
 
 ## Available solvers
 
-* CalculiX. CalculiX is used for both structural parts. For more information, have a look at the [CalculiX adapter documentation](https://precice.org/adapter-calculix-overview.html) for more.
+* CalculiX. CalculiX is used for both structural parts. For more information, have a look at the [CalculiX adapter documentation](https://www.precice.org/adapter-calculix-overview.html) for more.
 
 ## Running the Simulation
 
