--- conflicted
+++ resolved
@@ -20,11 +20,8 @@
       * `OpenFOAM-CalculiX`
     * `cylinderFlap`: A cylinder with a flexible flap in a channel flow. The von Karman vortices cause the flap to oscillate. 
       * `OpenFOAM-CalculiX`
-<<<<<<< HEAD
     * `3D_Tube`: A 3D expanding tube with a pressure inlet boundary condition.
       * `OpenFOAM-CalculiX`
-=======
 * `SSI`: Structure-Structure Interaction
    * `loaded_beam`: A partitioned elastic beam fixed at both ends. A mechanical force is applied to one partition.
       * `CalculiX-CalculiX`     
->>>>>>> 0be82712
